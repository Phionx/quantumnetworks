"""
Base Analysis
"""
from typing import Dict, Any
from abc import abstractmethod, ABCMeta
import numpy as np


class SystemSolver(metaclass=ABCMeta):
    def __init__(self, params: Dict[str, Any]) -> None:
        self.params = params.copy()
        self._param_validation()

    @abstractmethod
    def _param_validation(self):
        self.params["q"] = self.params.get("q", None)
        pass

    @abstractmethod
    def eval_f(self, x: np.ndarray, u: np.ndarray) -> np.ndarray:
        pass

    @abstractmethod
    def eval_u(self, t: float) -> np.ndarray:
        pass

    @abstractmethod
    def eval_Jf(self, x: np.ndarray, u: np.ndarray) -> np.ndarray:
        pass

    def eval_linear_matrices(self, x0: np.ndarray, u0: np.ndarray):
        if np.isscalar(u0) and u0 == 0:
            u0 = np.zeros_like(x0)

        Jf_0 = self.eval_Jf(x0, u0)
        f_0 = self.eval_f(x0, u0)
        K0 = f_0 - Jf_0.dot(x0) - u0
        K0 = K0.reshape(K0.size, 1)

        Ju_0 = np.eye(u0.size)  # df/du = 1.0 in our case
        A = Jf_0
        B = np.concatenate((K0, Ju_0), axis=1)
        return A, B

    def eval_f_linear(
        self, x: np.ndarray, u: np.ndarray, A: np.ndarray, B: np.ndarray
    ) -> np.ndarray:
        u_full = np.append(1, u)
        # print(A.shape)
        # print(x.shape)
        # print(B.shape)
        # print(u_full.shape)
        return A.dot(x) + B.dot(u_full)

    def eval_Jf_numerical(
        self, x: np.ndarray, u: np.ndarray, dx: float = 1e-7
    ) -> np.ndarray:
        return self.eval_numerical_gradient(self.eval_f, x, u, dx=dx,)

    def eval_numerical_gradient(self, eval_f, x: np.ndarray, *args, **kwargs):
        x = x.astype(float)
<<<<<<< HEAD
        dx = kwargs.pop("dx", 1e-7)
=======
        dx = kwargs.get("dx", 1e-7)
>>>>>>> e88ab3cc
        f = eval_f(x, *args, **kwargs)
        J = np.zeros((x.size, x.size))
        for i, _ in enumerate(x):
            delta_x = np.zeros(x.size)
            delta_x[i] = dx
            new_x = x + delta_x
            f_new = eval_f(new_x, *args, **kwargs)
            delta_f = f_new - f
            J[:, i] = delta_f / dx
        return J

    def forward_euler(self, x_start: np.ndarray, ts: np.ndarray):
        x_start = x_start.astype(float)
        X = 1.0 * np.zeros((x_start.size, ts.size))
        X[:, 0] = x_start
        for i, t in enumerate(ts[:-1]):
            dt = ts[i + 1] - ts[i]
            u = self.eval_u(t)
            f = self.eval_f(X[:, i], u)
            X[:, i + 1] = X[:, i] + dt * f
        return X

    def forward_euler_linear(
        self, x_start: np.ndarray, ts: np.ndarray, x0: np.ndarray, u0: np.ndarray
    ):
        A, B = self.eval_linear_matrices(x0, u0)
        q = self.params["q"]
        if q is not None:
            evals, V = np.linalg.eig(A)
            V_dag = V.T.conj()
            B_hat = V_dag.dot(B)

            # just take the smallest eigenvalues (i.e. [-q:])
            evals = evals[-q:]
            A_hat = np.diag(evals)
            B_hat = B_hat[
                -q:
            ]  # selecting rows of the B_hat matrix corresponding to smallest eigenvalues
            A, B = A_hat, B_hat
            V_dag_trunc = V_dag[-q:, :]
            x_start = V_dag_trunc.dot(x_start)

        X = 1.0 * np.zeros((x_start.size, ts.size), dtype=complex)
        X[:, 0] = x_start
        for i, t in enumerate(ts[:-1]):
            dt = ts[i + 1] - ts[i]
            u = self.eval_u(t)
            f = self.eval_f_linear(X[:, i], u, A, B)
            X[:, i + 1] = X[:, i] + dt * f

<<<<<<< HEAD
        if q is not None:
            # now we need to convert back to the full basis
            V_trunc = V[:, -q:]
            X = V_trunc.dot(X)

        return np.real(X)
=======
    def trapezoidal_dynamic(
        self, x_start: np.ndarray, ts: np.ndarray, return_last=False, **kwargs
    ):

        # parameters
        factor = kwargs.pop("factor", 2)
        threshold_min = kwargs.pop("threshold_min", 0.5)
        threshold_max = kwargs.pop("threshold_max", 2)

        # initialization
        X = []
        X = 1.0 * np.zeros((x_start.size, ts.size))
        X[:, 0] = x_start

        tf = np.max(ts)
        ti = np.min(ts)
        dt_init = ts[1] - ts[0]
        dt = dt_init
        t_curr = ti
        ts_dynamic = []
        i = 0

        u = self.eval_u(ts[0])
        u_next = self.eval_u(ts[1])

        while t_curr <= tf:
            f = self.eval_f(X[:, i], u)

            # UPDATE dt
            if i > 0:  # only update after the first iteration
                denom = np.abs(X[0, i]) ** 2
                if denom > 0:
                    max_perc_change = np.max(np.abs(X[:, i] - X[:, i - 1]) ** 2) / denom
                    slope = max_perc_change / dt
                    if slope < threshold_min:
                        # slow varying
                        dt = dt * factor
                        # print("dt increase: ", dt)
                    elif slope > threshold_max:
                        # fast varying
                        dt = max(dt / factor, dt_init)
                        # print("dt decrease: ", dt)
            ts_dynamic.append(t_curr)
            t_curr += dt

            # solve next time step
            x_next_guess = X[:, i] + dt * f  # use Euler as a good initial guess
            p = {"dt": dt, "f": f, "x": X[:, i], "u_next": u_next}
            X[:, i + 1], _ = self.newton(
                x_next_guess,
                p,
                self.eval_f_trapezoidal,
                self.eval_Jf_trapezoidal,
                **kwargs,
            )
            u = u_next
            if i < ts.size - 2:
                u_next = self.eval_u(ts[i + 2])
            i += 1

        if return_last:
            return X[:, -1]

        ts_dynamic = np.array(ts_dynamic)
        return (X[:, : ts_dynamic.size], ts_dynamic)
>>>>>>> e88ab3cc

    def trapezoidal(
        self,
        x_start: np.ndarray,
        ts: np.ndarray,
        return_last=False,
        dynamic_dt=False,
        **kwargs
    ):
<<<<<<< HEAD
        X = 1.0 * np.zeros(
            (x_start.size, 100000 * ts.size)
        )  # TODO: accomodating varying dt, hotfix
=======
        if dynamic_dt:
            return self.trapezoidal_dynamic(x_start, ts, return_last, **kwargs)

        X = 1.0 * np.zeros((x_start.size, ts.size))
>>>>>>> e88ab3cc
        X[:, 0] = x_start

        # dynamic dt
        tf = np.max(ts)
        ti = np.min(ts)
        dt_init = ts[1] - ts[0]
        dt = dt_init
        t_curr = ti
        ts_dynamic = []
        factor = 2
        threshold_min = 0.05
        threshold_max = 2

        i = 0

        u = self.eval_u(ts[0])
        u_next = self.eval_u(ts[1])
        while i < ts.size - 1 and t_curr < tf:
            f = self.eval_f(X[:, i], u)
            if dynamic_dt:
                if i > 0:
                    denom = np.abs(X[0, i]) ** 2
                    if denom > 0:
                        perc_change = (
                            np.abs(X[0, i] - X[0, i - 1]) ** 2 / denom
                        )  # TODO: make a better dynamic condition...
                        slope = perc_change / dt
                        if slope < threshold_min:
                            # slow varying
                            dt = dt * factor
                            print("dt increase: ", dt)
                        elif slope > threshold_max:
                            dt = max(dt / factor, dt_init)
                            print("dt decrease: ", dt)
                ts_dynamic.append(t_curr)
                t_curr += dt
            else:
                dt = ts[i + 1] - ts[i]
            x_next_guess = X[:, i] + dt * f  # use Euler as a good initial guess
            p = {"dt": dt, "f": f, "x": X[:, i], "u_next": u_next}
            X[:, i + 1], _ = self.newton(
                x_next_guess,
                p,
                self.eval_f_trapezoidal,
                self.eval_Jf_trapezoidal,
                **kwargs,
            )
            u = u_next
            if i < ts.size - 2:
                u_next = self.eval_u(ts[i + 2])
            i += 1

        if return_last:
            return X[:, -1]
<<<<<<< HEAD

        if dynamic_dt:
            ts_dynamic = np.array(ts_dynamic)
            return (X[:, : ts_dynamic.size], ts_dynamic)
        return X[:, : ts.size]

=======

        return X

>>>>>>> e88ab3cc
    def eval_f_shooting_newton(self, x: np.ndarray, p: Dict[str, np.ndarray]):
        ts = p["ts"]
        return self.trapezoidal(x, ts, return_last=True) - x

    def eval_Jf_shooting_newton_numerical(
        self, x: np.ndarray, p: Dict[str, np.ndarray]
    ):
        ts = p["ts"]
        Jf = self.eval_numerical_gradient(
            self.trapezoidal, x, ts, return_last=True
        ) - np.eye(x.size)
        return Jf

    def eval_solve_shooting_newton(self, x0: np.ndarray, ts: np.ndarray, **kwargs):
        p = {"ts": ts}
        return self.newton(
            x0,
            p,
            self.eval_f_shooting_newton,
            self.eval_Jf_shooting_newton_numerical,
            **kwargs,
        )[0]

    def eval_f_trapezoidal(
        self, x_next: np.ndarray, p: Dict[str, np.ndarray],
    ):
        dt = p["dt"]
        f_curr = p["f"]
        x_curr = p["x"]
        u_next = p["u_next"]

        newton_f = x_curr - x_next + 1 / 2 * dt * (f_curr + self.eval_f(x_next, u_next))
        return newton_f

    def eval_Jf_trapezoidal(
        self, x_next: np.ndarray, p: Dict[str, np.ndarray],
    ):
        dt = p["dt"]
        u_next = p["u_next"]

        return -np.eye(x_next.size) + 1 / 2 * dt * self.eval_Jf(x_next, u_next)

    def newton(
        self,
        x0: np.ndarray,
        p: Dict[str, np.ndarray],
        eval_f,
        eval_Jf,
        err_f: float = 1e-8,
        err_delta_x: float = 1e-8,
        rel_delta_x=1e-8,
        max_iter=100,
        use_gcr=False,
        finite_difference=False,
        return_iterations=False,
        **kwargs
    ):
        """
        The newton method is used to find the zeros of a nonlinear function.
        Here, we solve for the zero of a particular function used for the Trapezoidal method.

        Arguments:
            x0 (np.ndarray): initial guess
            p (Dict[str, np.ndarray]):
                key: description of array
                value: array used in evaluating self.eval_f_newton
            eval_f (function):
                function used to calculate f
            eval_Jf (function):
                function used to calculate gradient of f
            err_f (float): ||f||_{inf} <= err_f condition for convergence
            err_delta_x (float): ||delta_x||_{inf} <= err_f condition for convergence
            rel_delta_x (float): ||delta_x||_{inf}/max(|X_k|) <= err_f condition for convergence
            max_iter (int): maximum iterations of newton that can be run
            use_gcr (bool): whether to use GCR instead of calculating Jf to find delta_x from Jf delta_x = -f
            finite_difference (bool): whetherr to use finite difference to calculate Jf
            return_iterations (bool): whether to return all intermediate solutions or just the final solution

        Returns:
            (all) X[:k,:] or (final) X[k-1,:]:
                all intermediate solutions or just the final solution
            converged (bool): whether Newton converged or not
        """
        X = np.zeros((max_iter + 1, x0.size))

        k = 0
        X[k, :] = x0
        f = eval_f(X[k, :], p)
        err_f_k = np.linalg.norm(f, np.inf)

        delta_x = 0
        err_delta_x_k = 0
        rel_delta_x_k = 0

        while k < max_iter and (
            err_f_k > err_f
            or err_delta_x_k > err_delta_x
            or rel_delta_x_k > rel_delta_x
        ):
            if not use_gcr:
                if finite_difference:
                    # Jf = self.eval_Jf_numerical(X[k, :], p)
                    raise NotImplementedError(
                        "Coming soon! Need to generalize eval_Jf_numerical."
                    )
                else:
                    Jf = eval_Jf(X[k, :], p)
                delta_x = -np.linalg.solve(Jf, f)
            else:
                delta_x, _ = self.tgcr_matrix_free(-f, X[k, :], p, eval_f, **kwargs)
            X[k + 1, :] = X[k, :] + delta_x
            k += 1
            f = eval_f(X[k, :], p)
            err_f_k = np.linalg.norm(f, np.inf)
            err_delta_x_k = np.linalg.norm(delta_x, np.inf)
            rel_delta_x_k = np.linalg.norm(delta_x, np.inf) / np.max(np.abs(X[k, :]))

        converged = bool(
            err_f_k <= err_f
            and err_delta_x_k <= err_delta_x
            and rel_delta_x_k <= rel_delta_x
        )

        if return_iterations:
            return X[:k, :], converged
        return X[k - 1, :], converged

    def tgcr_matrix_free(
        self,
        b: np.ndarray,
        xk: np.ndarray,
        params: Dict[str, np.ndarray],
        eval_f,
        epsilon: float = 1e-6,
        tol: float = 0.1,
        max_iter: int = 100,
    ):
        """
        the Generalized Conjugate Residual (tGCR) method

        Solving Jf delta_x = -f, without Jf matrix using the matrix-free or implicit method.

        Arguments:
            b (np.ndarray): right hand side of Ax = b
            xk (np.ndarray): X[k,:] from Newton's method implementation in self.newton
            params (Dict[str,np.ndarray]):
                key: description of array
                value: array used in evaluating self.eval_f_newton
            eval_f (function):
                function used to calculate f
            epsilon (float): step size
            tol (float): convergence tolerance
            max_iter (int): maximum number of iterations

        Returns:
            x (np.ndarray): soluition to Ax = b
            converged (bool): whether GCR converged or not
        """
        x = np.zeros_like(b)
        r = b
        f_xk = -b

        r_norms = np.zeros(max_iter + 1)
        r_norms[0] = np.linalg.norm(r, 2)

        p = np.zeros((max_iter + 1, b.size))
        Ap = np.zeros((max_iter + 1, b.size))

        for i in range(max_iter):
            p[i, :] = r
            Ap[i, :] = 1.0 / epsilon * (eval_f(xk + epsilon * p[i, :], params) - f_xk)

            for j in range(0, i):
                beta = Ap[i, :].T * Ap[j, :]
                p[i, :] = p[i, :] - beta * p[j, :]
                Ap[i, :] = Ap[i, :] - beta * Ap[j, :]

            norm_Ap = np.linalg.norm(Ap[i, :], 2)
            Ap[i, :] = Ap[i, :] / norm_Ap
            p[i, :] = p[i, :] / norm_Ap

            alpha = r.T * Ap[i, :]

            x = x + alpha * p[i, :]
            r = r - alpha * Ap[i, :]

            r_norms[i + 1] = np.linalg.norm(r, 2)

            if r_norms[i + 1] < (tol * r_norms[0]):
                break

        r_norms = r_norms / r_norms[0]
        converged = bool(r_norms[i + 1] < tol)

        return x, converged

    def copy(self):
        """
        Just copies params into another instance of the system class.
        Not a full copy (so that stored analysis can be reset).
        """
        cls = self.__class__
        return cls(self.params.copy())<|MERGE_RESOLUTION|>--- conflicted
+++ resolved
@@ -59,11 +59,7 @@
 
     def eval_numerical_gradient(self, eval_f, x: np.ndarray, *args, **kwargs):
         x = x.astype(float)
-<<<<<<< HEAD
         dx = kwargs.pop("dx", 1e-7)
-=======
-        dx = kwargs.get("dx", 1e-7)
->>>>>>> e88ab3cc
         f = eval_f(x, *args, **kwargs)
         J = np.zeros((x.size, x.size))
         for i, _ in enumerate(x):
@@ -114,14 +110,13 @@
             f = self.eval_f_linear(X[:, i], u, A, B)
             X[:, i + 1] = X[:, i] + dt * f
 
-<<<<<<< HEAD
         if q is not None:
             # now we need to convert back to the full basis
             V_trunc = V[:, -q:]
             X = V_trunc.dot(X)
 
         return np.real(X)
-=======
+
     def trapezoidal_dynamic(
         self, x_start: np.ndarray, ts: np.ndarray, return_last=False, **kwargs
     ):
@@ -187,7 +182,6 @@
 
         ts_dynamic = np.array(ts_dynamic)
         return (X[:, : ts_dynamic.size], ts_dynamic)
->>>>>>> e88ab3cc
 
     def trapezoidal(
         self,
@@ -197,54 +191,17 @@
         dynamic_dt=False,
         **kwargs
     ):
-<<<<<<< HEAD
-        X = 1.0 * np.zeros(
-            (x_start.size, 100000 * ts.size)
-        )  # TODO: accomodating varying dt, hotfix
-=======
         if dynamic_dt:
             return self.trapezoidal_dynamic(x_start, ts, return_last, **kwargs)
 
         X = 1.0 * np.zeros((x_start.size, ts.size))
->>>>>>> e88ab3cc
         X[:, 0] = x_start
-
-        # dynamic dt
-        tf = np.max(ts)
-        ti = np.min(ts)
-        dt_init = ts[1] - ts[0]
-        dt = dt_init
-        t_curr = ti
-        ts_dynamic = []
-        factor = 2
-        threshold_min = 0.05
-        threshold_max = 2
-
-        i = 0
 
         u = self.eval_u(ts[0])
         u_next = self.eval_u(ts[1])
-        while i < ts.size - 1 and t_curr < tf:
+        for i in range(0, ts.size - 1):
             f = self.eval_f(X[:, i], u)
-            if dynamic_dt:
-                if i > 0:
-                    denom = np.abs(X[0, i]) ** 2
-                    if denom > 0:
-                        perc_change = (
-                            np.abs(X[0, i] - X[0, i - 1]) ** 2 / denom
-                        )  # TODO: make a better dynamic condition...
-                        slope = perc_change / dt
-                        if slope < threshold_min:
-                            # slow varying
-                            dt = dt * factor
-                            print("dt increase: ", dt)
-                        elif slope > threshold_max:
-                            dt = max(dt / factor, dt_init)
-                            print("dt decrease: ", dt)
-                ts_dynamic.append(t_curr)
-                t_curr += dt
-            else:
-                dt = ts[i + 1] - ts[i]
+            dt = ts[i + 1] - ts[i]
             x_next_guess = X[:, i] + dt * f  # use Euler as a good initial guess
             p = {"dt": dt, "f": f, "x": X[:, i], "u_next": u_next}
             X[:, i + 1], _ = self.newton(
@@ -257,22 +214,12 @@
             u = u_next
             if i < ts.size - 2:
                 u_next = self.eval_u(ts[i + 2])
-            i += 1
 
         if return_last:
             return X[:, -1]
-<<<<<<< HEAD
-
-        if dynamic_dt:
-            ts_dynamic = np.array(ts_dynamic)
-            return (X[:, : ts_dynamic.size], ts_dynamic)
-        return X[:, : ts.size]
-
-=======
 
         return X
 
->>>>>>> e88ab3cc
     def eval_f_shooting_newton(self, x: np.ndarray, p: Dict[str, np.ndarray]):
         ts = p["ts"]
         return self.trapezoidal(x, ts, return_last=True) - x
